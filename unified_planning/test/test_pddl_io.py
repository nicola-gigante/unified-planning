# Copyright 2021 AIPlan4EU project
#
# Licensed under the Apache License, Version 2.0 (the "License");
# you may not use this file except in compliance with the License.
# You may obtain a copy of the License at
#
#     http://www.apache.org/licenses/LICENSE-2.0
#
# Unless required by applicable law or agreed to in writing, software
# distributed under the License is distributed on an "AS IS" BASIS,
# WITHOUT WARRANTIES OR CONDITIONS OF ANY KIND, either express or implied.
# See the License for the specific language governing permissions and
# limitations under the License

import os
import tempfile
<<<<<<< HEAD
from typing import cast
=======

import pytest
>>>>>>> e0cfef60
import unified_planning
from unified_planning.shortcuts import *
from unified_planning.test import TestCase, main
from unified_planning.io.pddl_writer import PDDLWriter
from unified_planning.io.pddl_reader import PDDLReader
from unified_planning.test.examples import get_example_problems
from unified_planning.model.types import _UserType


FILE_PATH = os.path.dirname(os.path.abspath(__file__))
PDDL_DOMAINS_PATH = os.path.join(FILE_PATH, 'pddl')


class TestPddlIO(TestCase):
    def setUp(self):
        TestCase.setUp(self)
        self.problems = get_example_problems()

    def test_basic_writer(self):
        problem = self.problems['basic'].problem

        w = PDDLWriter(problem)

        pddl_domain = w.get_domain()
        self.assertIn('(:requirements :strips :negative-preconditions)', pddl_domain)
        self.assertIn('(:predicates (x))', pddl_domain)
        self.assertIn('(:action a', pddl_domain)
        self.assertIn(':parameters ()', pddl_domain)
        self.assertIn(':precondition (and (not (x)))', pddl_domain)
        self.assertIn(':effect (and (x))', pddl_domain)

        pddl_problem = w.get_problem()
        self.assertIn('(:domain basic-domain)', pddl_problem)
        self.assertIn('(:init)', pddl_problem)
        self.assertIn('(:goal (and (x)))', pddl_problem)


    def test_basic_conditional_writer(self):
        problem = self.problems['basic_conditional'].problem

        self.assertTrue(problem.action('a_x').is_conditional())
        self.assertFalse(problem.action('a_y').is_conditional())

        w = PDDLWriter(problem)

        pddl_domain = w.get_domain()
        self.assertIn('(:requirements :strips :negative-preconditions :conditional-effects)', pddl_domain)
        self.assertIn('(:predicates (x) (y))', pddl_domain)
        self.assertIn('(:action a_x', pddl_domain)
        self.assertIn(':parameters ()', pddl_domain)
        self.assertIn(':precondition (and (not (x)))', pddl_domain)
        self.assertIn(':effect (and (when (y) (x)))', pddl_domain)
        self.assertIn('(:action a_y', pddl_domain)
        self.assertIn(':parameters ()', pddl_domain)
        self.assertIn(':precondition (and (not (y)))', pddl_domain)
        self.assertIn(':effect (and (y))', pddl_domain)

        pddl_problem = w.get_problem()
        self.assertIn('(:domain basic_conditional-domain)', pddl_problem)
        self.assertIn('(:init)', pddl_problem)
        self.assertIn('(:goal (and (x)))', pddl_problem)

    def test_basic_exists_writer(self):
        problem = self.problems['basic_exists'].problem

        w = PDDLWriter(problem)

        pddl_domain = w.get_domain()
        self.assertIn('(:requirements :strips :typing :existential-preconditions)', pddl_domain)
        self.assertIn('(:predicates (x) (y ?p0 - Semaphore))', pddl_domain)
        self.assertIn('(:action a', pddl_domain)
        self.assertIn(':parameters ()', pddl_domain)
        self.assertIn(':precondition (and (exists (?s - Semaphore)\n (y ?s)))', pddl_domain)
        self.assertIn(':effect (and (x))', pddl_domain)

        pddl_problem = w.get_problem()
        self.assertIn('(:domain basic_exists-domain)', pddl_problem)
        self.assertIn('(:objects \n   o1 o2 - Semaphore\n )', pddl_problem)
        self.assertIn('(:init (y o1))', pddl_problem)
        self.assertIn('(:goal (and (x)))', pddl_problem)

    def test_robot_writer(self):
        problem = self.problems['robot'].problem

        w = PDDLWriter(problem)

        pddl_domain = w.get_domain()
        self.assertIn('(:requirements :strips :typing :negative-preconditions :equality :numeric-fluents)', pddl_domain)
        self.assertIn('(:types Location)', pddl_domain)
        self.assertIn('(:predicates (robot_at ?p0 - Location))', pddl_domain)
        self.assertIn('(:functions (battery_charge))', pddl_domain)
        self.assertIn('(:action move', pddl_domain)
        self.assertIn(':parameters ( ?l_from - Location ?l_to - Location)', pddl_domain)
        self.assertIn(':precondition (and (<= 10 (battery_charge)) (not (= ?l_from ?l_to)) (robot_at ?l_from) (not (robot_at ?l_to)))', pddl_domain)
        self.assertIn(':effect (and (not (robot_at ?l_from)) (robot_at ?l_to) (assign (battery_charge) (- (battery_charge) 10)))', pddl_domain)

        pddl_problem = w.get_problem()
        self.assertIn('(:domain robot-domain)', pddl_problem)
        self.assertIn('(:objects', pddl_problem)
        self.assertIn('l1 l2 - Location', pddl_problem)
        self.assertIn('(:init (robot_at l1) (= (battery_charge) 100))', pddl_problem)
        self.assertIn('(:goal (and (robot_at l2)))', pddl_problem)

    def test_robot_decrease_writer(self):
        problem = self.problems['robot_decrease'].problem

        w = PDDLWriter(problem)

        pddl_domain = w.get_domain()
        self.assertIn('(:requirements :strips :typing :negative-preconditions :equality :numeric-fluents)', pddl_domain)
        self.assertIn('(:types Location)', pddl_domain)
        self.assertIn('(:predicates (robot_at ?p0 - Location))', pddl_domain)
        self.assertIn('(:functions (battery_charge))', pddl_domain)
        self.assertIn('(:action move', pddl_domain)
        self.assertIn(':parameters ( ?l_from - Location ?l_to - Location)', pddl_domain)
        self.assertIn(':precondition (and (<= 10 (battery_charge)) (not (= ?l_from ?l_to)) (robot_at ?l_from) (not (robot_at ?l_to)))', pddl_domain)
        self.assertIn(':effect (and (not (robot_at ?l_from)) (robot_at ?l_to) (decrease (battery_charge) 10))', pddl_domain)

        pddl_problem = w.get_problem()
        self.assertIn('(:domain robot_decrease-domain)', pddl_problem)
        self.assertIn('(:objects', pddl_problem)
        self.assertIn('l1 l2 - Location', pddl_problem)
        self.assertIn('(:init (robot_at l1) (= (battery_charge) 100))', pddl_problem)
        self.assertIn('(:goal (and (robot_at l2)))', pddl_problem)

    def test_robot_loader_writer(self):
        problem = self.problems['robot_loader'].problem

        w = PDDLWriter(problem)

        pddl_domain = w.get_domain()
        self.assertIn('(:requirements :strips :typing :negative-preconditions :equality)', pddl_domain)
        self.assertIn('(:types Location)', pddl_domain)
        self.assertIn('(:predicates (robot_at ?p0 - Location) (cargo_at ?p0 - Location) (cargo_mounted))', pddl_domain)
        self.assertIn('(:action move', pddl_domain)
        self.assertIn(':parameters ( ?l_from - Location ?l_to - Location)', pddl_domain)
        self.assertIn(':precondition (and (not (= ?l_from ?l_to)) (robot_at ?l_from) (not (robot_at ?l_to)))', pddl_domain)
        self.assertIn(':effect (and (not (robot_at ?l_from)) (robot_at ?l_to))', pddl_domain)
        self.assertIn('(:action load', pddl_domain)
        self.assertIn(':parameters ( ?loc - Location)', pddl_domain)
        self.assertIn(':precondition (and (cargo_at ?loc) (robot_at ?loc) (not (cargo_mounted)))', pddl_domain)
        self.assertIn(':effect (and (not (cargo_at ?loc)) (cargo_mounted))', pddl_domain)
        self.assertIn('(:action unload', pddl_domain)
        self.assertIn(':parameters ( ?loc - Location)', pddl_domain)
        self.assertIn(':precondition (and (not (cargo_at ?loc)) (robot_at ?loc) (cargo_mounted))', pddl_domain)
        self.assertIn(':effect (and (cargo_at ?loc) (not (cargo_mounted)))', pddl_domain)

        pddl_problem = w.get_problem()
        self.assertIn('(:domain robot_loader-domain)', pddl_problem)
        self.assertIn('(:objects', pddl_problem)
        self.assertIn('l1 l2 - Location', pddl_problem)
        self.assertIn('(:init (robot_at l1) (cargo_at l2))', pddl_problem)
        self.assertIn('(:goal (and (cargo_at l1)))', pddl_problem)

    def test_robot_loader_adv_writer(self):
        problem = self.problems['robot_loader_adv'].problem

        w = PDDLWriter(problem)

        pddl_domain = w.get_domain()
        self.assertIn('(:requirements :strips :typing :negative-preconditions :equality)', pddl_domain)
        self.assertIn('(:types Robot Location Container)', pddl_domain)
        self.assertIn('(:predicates (robot_at ?p0 - Robot ?p1 - Location) (cargo_at ?p0 - Container ?p1 - Location) (cargo_mounted ?p0 - Container ?p1 - Robot))', pddl_domain)
        self.assertIn('(:action move', pddl_domain)
        self.assertIn(':parameters ( ?l_from - Location ?l_to - Location ?r - Robot)', pddl_domain)
        self.assertIn(':precondition (and (not (= ?l_from ?l_to)) (robot_at ?r ?l_from) (not (robot_at ?r ?l_to)))', pddl_domain)
        self.assertIn(':effect (and (not (robot_at ?r ?l_from)) (robot_at ?r ?l_to))', pddl_domain)
        self.assertIn('(:action load', pddl_domain)
        self.assertIn(':parameters ( ?loc - Location ?r - Robot ?c - Container)', pddl_domain)
        self.assertIn(':precondition (and (cargo_at ?c ?loc) (robot_at ?r ?loc) (not (cargo_mounted ?c ?r)))', pddl_domain)
        self.assertIn(':effect (and (not (cargo_at ?c ?loc)) (cargo_mounted ?c ?r))', pddl_domain)
        self.assertIn('(:action unload', pddl_domain)
        self.assertIn(':parameters ( ?loc - Location ?r - Robot ?c - Container)', pddl_domain)
        self.assertIn(':precondition (and (not (cargo_at ?c ?loc)) (robot_at ?r ?loc) (cargo_mounted ?c ?r))', pddl_domain)
        self.assertIn(':effect (and (cargo_at ?c ?loc) (not (cargo_mounted ?c ?r)))', pddl_domain)

        pddl_problem = w.get_problem()
        self.assertIn('(:domain robot_loader_adv-domain)', pddl_problem)
        self.assertIn('(:objects', pddl_problem)
        self.assertIn('r1 - Robot', pddl_problem)
        self.assertIn('l1 l2 l3 - Location', pddl_problem)
        self.assertIn('c1 - Container', pddl_problem)
        self.assertIn('(:init (robot_at r1 l1) (cargo_at c1 l2))', pddl_problem)
        self.assertIn('(:goal (and (cargo_at c1 l3) (robot_at r1 l1)))', pddl_problem)

    def test_matchcellar_writer(self):
        problem = self.problems['matchcellar'].problem

        w = PDDLWriter(problem)

        pddl_domain = w.get_domain()
        self.assertIn('(define (domain MatchCellar-domain)', pddl_domain)
        self.assertIn('(:requirements :strips :typing :negative-preconditions :durative-actions)', pddl_domain)
        self.assertIn('(:types Match Fuse)', pddl_domain)
        self.assertIn('(:predicates (handfree) (light) (match_used ?p0 - Match) (fuse_mended ?p0 - Fuse))', pddl_domain)
        self.assertIn('(:durative-action light_match', pddl_domain)
        self.assertIn(':parameters ( ?m - Match)', pddl_domain)
        self.assertIn(':duration (= ?duration 6)', pddl_domain)
        self.assertIn(':condition (and (at start (not (match_used ?m))))', pddl_domain)
        self.assertIn(':effect (and (at start (match_used ?m)) (at start (light)) (at end (not (light)))))', pddl_domain)
        self.assertIn('(:durative-action mend_fuse', pddl_domain)
        self.assertIn(':parameters ( ?f - Fuse)', pddl_domain)
        self.assertIn(':duration (= ?duration 5)', pddl_domain)
        self.assertIn(':condition (and (at start (handfree))(at start (light))(over all (light))(at end (light)))', pddl_domain)
        self.assertIn(':effect (and (at start (not (handfree))) (at end (fuse_mended ?f)) (at end (handfree))))', pddl_domain)

    def test_depot_reader(self):
        reader = PDDLReader()

        domain_filename = os.path.join(PDDL_DOMAINS_PATH, 'depot', 'domain.pddl')
        problem_filename = os.path.join(PDDL_DOMAINS_PATH, 'depot', 'problem.pddl')
        problem = reader.parse_problem(domain_filename, problem_filename)

        self.assertTrue(problem is not None)
        self.assertEqual(len(problem.fluents()), 15)
        self.assertEqual(len(problem.actions()), 5)
        self.assertEqual(len(list(problem.objects(problem.user_type('object')))), 13)

    def test_counters_reader(self):
        reader = PDDLReader()

        domain_filename = os.path.join(PDDL_DOMAINS_PATH, 'counters', 'domain.pddl')
        problem_filename = os.path.join(PDDL_DOMAINS_PATH, 'counters', 'problem.pddl')
        problem = reader.parse_problem(domain_filename, problem_filename)

        self.assertTrue(problem is not None)
        self.assertEqual(len(problem.fluents()), 2)
        self.assertEqual(len(problem.actions()), 2)
        self.assertEqual(len(list(problem.objects(problem.user_type('counter')))), 4)

    def test_sailing_reader(self):
        reader = PDDLReader()

        domain_filename = os.path.join(PDDL_DOMAINS_PATH, 'sailing', 'domain.pddl')
        problem_filename = os.path.join(PDDL_DOMAINS_PATH, 'sailing', 'problem.pddl')
        problem = reader.parse_problem(domain_filename, problem_filename)

        self.assertTrue(problem is not None)
        self.assertEqual(len(problem.fluents()), 4)
        self.assertEqual(len(problem.actions()), 8)
        self.assertEqual(len(list(problem.objects(problem.user_type('boat')))), 2)
        self.assertEqual(len(list(problem.objects(problem.user_type('person')))), 2)

    def test_matchcellar_reader(self):
        reader = PDDLReader()

        domain_filename = os.path.join(PDDL_DOMAINS_PATH, 'matchcellar', 'domain.pddl')
        problem_filename = os.path.join(PDDL_DOMAINS_PATH, 'matchcellar', 'problem.pddl')
        problem = reader.parse_problem(domain_filename, problem_filename)

        self.assertTrue(problem is not None)
        self.assertEqual(len(problem.fluents()), 4)
        self.assertEqual(len(problem.actions()), 2)
        self.assertEqual(len(list(problem.objects(problem.user_type('match')))), 3)
        self.assertEqual(len(list(problem.objects(problem.user_type('fuse')))), 3)

    def test_examples_io(self):
        for example in self.problems.values():
            problem = example.problem
            kind = problem.kind()
            if kind.has_intermediate_conditions_and_effects() or \
                kind.has_object_fluents():
                continue
            with tempfile.TemporaryDirectory() as tempdir:
                domain_filename = os.path.join(tempdir, 'domain.pddl')
                problem_filename = os.path.join(tempdir, 'problem.pddl')

                w = PDDLWriter(problem)
                w.write_domain(domain_filename)
                w.write_problem(problem_filename)

                reader = PDDLReader()
                parsed_problem = reader.parse_problem(domain_filename, problem_filename)

<<<<<<< HEAD
                if problem.has_type('object') and problem.kind().has_hierarchical_typing():
                    object_rename: str = 'object'
                    while problem.has_type(object_rename):
                        object_rename = f'{object_rename}_'
                    self.assertEqual(len(problem.fluents()), len(parsed_problem.fluents()))
                    self.assertTrue(_have_same_user_types_considering_object_renaming(problem, parsed_problem, object_rename))
                    self.assertEqual(len(problem.actions()), len(parsed_problem.actions()))
                    for a in problem.actions():
                        parsed_a = parsed_problem.action(a.name)
                        self.assertEqual(a.name, parsed_a.name)
                        for param, parsed_param in zip(a.parameters(), parsed_a.parameters()):
                            self.assertEqual(param.name(), parsed_param.name())
                            self.assertTrue(_is_same_user_type_considering_object_renaming(param.type(), parsed_param.type(), object_rename))
                        if isinstance(a, unified_planning.model.InstantaneousAction):
                            self.assertEqual(len(a.effects()), len(parsed_a.effects()))
                        elif isinstance(a, unified_planning.model.DurativeAction):
                            self.assertEqual(a.duration(), parsed_a.duration())
                            for t, e in a.effects().items():
                                self.assertEqual(len(e), len(parsed_a.effects()[t]))
                else:
                    self.assertEqual(len(problem.fluents()), len(parsed_problem.fluents()))
                    self.assertEqual(set(problem.user_types()), set(parsed_problem.user_types()))
                    self.assertEqual(len(problem.actions()), len(parsed_problem.actions()))
                    for a in problem.actions():
                        parsed_a = parsed_problem.action(a.name)
                        self.assertEqual(a.name, parsed_a.name)
                        self.assertEqual(a.parameters(), parsed_a.parameters())
                        if isinstance(a, unified_planning.model.InstantaneousAction):
                            self.assertEqual(len(a.effects()), len(parsed_a.effects()))
                        elif isinstance(a, unified_planning.model.DurativeAction):
                            self.assertEqual(a.duration(), parsed_a.duration())
                            for t, e in a.effects().items():
                                self.assertEqual(len(e), len(parsed_a.effects()[t]))

                    self.assertEqual(set(problem.all_objects()), set(parsed_problem.all_objects()))
                    self.assertEqual(len(problem.initial_values()), len(parsed_problem.initial_values()))

def _is_same_user_type_considering_object_renaming(original_type: unified_planning.model.Type, 
                                                    tested_type: unified_planning.model.Type,
                                                    object_rename: str) -> bool:
    if cast(_UserType, original_type).father() is None: # case where original_type has no father 
        if cast(_UserType, tested_type).father() is not None:
            return False # original_type has a father, tested_type does not.
        if cast(_UserType, original_type).name() != 'object': # fathers are both None, now we have to check the name
            return cast(_UserType, original_type).name() == cast(_UserType, tested_type).name() # original_type name is not object, so it should not be renamed
        else:
            return object_rename == cast(_UserType, tested_type).name() # original_type name is object, so we expect it to be renamed
    else: # case where original_type has a father
        if cast(_UserType, tested_type).father() is None:
            return False # and tested_type has no father
        if cast(_UserType, original_type).name() != 'object': # original_type name is not object, so it should not be renamed, and both father's types are the same type
            return cast(_UserType, original_type).name() == cast(_UserType, tested_type).name() and _is_same_user_type_considering_object_renaming(original_type.father(), tested_type.father(), object_rename) # type: ignore
        else: # original_type name is object, so we expect it to be renamed, and both father's types are the same type
            return object_rename == tested_type.name() and _is_same_user_type_considering_object_renaming(original_type.father(), tested_type.father(), object_rename) # type: ignore

def _have_same_user_types_considering_object_renaming(original_problem: unified_planning.model.Problem, tested_problem: unified_planning.model.Problem, object_rename: str) -> bool:
    for original_type in original_problem.user_types():
        if cast(_UserType, original_type).name() != 'object':
            if not _is_same_user_type_considering_object_renaming(original_type, tested_problem.user_type(cast(_UserType, original_type).name()), object_rename):
                return False
        else:
            if not _is_same_user_type_considering_object_renaming(original_type, tested_problem.user_type(object_rename), object_rename):
                return False
    return True
=======
                self.assertEqual(len(problem.fluents()), len(parsed_problem.fluents()))
                self.assertEqual(set(problem.user_types()), set(parsed_problem.user_types()))
                self.assertEqual(len(problem.actions()), len(parsed_problem.actions()))
                for a in problem.actions():
                    parsed_a = parsed_problem.action(a.name)
                    self.assertEqual(a.name, parsed_a.name)
                    self.assertEqual(a.parameters(), parsed_a.parameters())
                    if isinstance(a, unified_planning.model.InstantaneousAction):
                        self.assertEqual(len(a.effects()), len(parsed_a.effects()))
                    elif isinstance(a, unified_planning.model.DurativeAction):
                        self.assertEqual(a.duration(), parsed_a.duration())
                        for t, e in a.effects().items():
                            self.assertEqual(len(e), len(parsed_a.effects()[t]))

                self.assertEqual(set(problem.all_objects()), set(parsed_problem.all_objects()))
                self.assertEqual(len(problem.initial_values()), len(parsed_problem.initial_values()))


    def test_rationals(self):
        problem = self.problems['robot_decrease'].problem.clone()

        # Check perfect conversion
        battery = problem.fluent('battery_charge')
        problem.set_initial_value(battery, Fraction(5, 2))
        w = PDDLWriter(problem)
        pddl_txt = w.get_problem()
        self.assertNotIn('5/2', pddl_txt)
        self.assertIn('2.5', pddl_txt)

        # Check imperfect conversion
        with pytest.warns(UserWarning, match="cannot exactly represent") as warns: 
            battery = problem.fluent('battery_charge')
            problem.set_initial_value(battery, Fraction(10, 3))
            w = PDDLWriter(problem)
            pddl_txt = w.get_problem()
            self.assertNotIn('10/3', pddl_txt)
            self.assertIn('3.333333333', pddl_txt)
>>>>>>> e0cfef60
<|MERGE_RESOLUTION|>--- conflicted
+++ resolved
@@ -14,12 +14,8 @@
 
 import os
 import tempfile
-<<<<<<< HEAD
 from typing import cast
-=======
-
 import pytest
->>>>>>> e0cfef60
 import unified_planning
 from unified_planning.shortcuts import *
 from unified_planning.test import TestCase, main
@@ -294,7 +290,6 @@
                 reader = PDDLReader()
                 parsed_problem = reader.parse_problem(domain_filename, problem_filename)
 
-<<<<<<< HEAD
                 if problem.has_type('object') and problem.kind().has_hierarchical_typing():
                     object_rename: str = 'object'
                     while problem.has_type(object_rename):
@@ -331,6 +326,26 @@
 
                     self.assertEqual(set(problem.all_objects()), set(parsed_problem.all_objects()))
                     self.assertEqual(len(problem.initial_values()), len(parsed_problem.initial_values()))
+                    
+    def test_rationals(self):
+        problem = self.problems['robot_decrease'].problem.clone()
+
+        # Check perfect conversion
+        battery = problem.fluent('battery_charge')
+        problem.set_initial_value(battery, Fraction(5, 2))
+        w = PDDLWriter(problem)
+        pddl_txt = w.get_problem()
+        self.assertNotIn('5/2', pddl_txt)
+        self.assertIn('2.5', pddl_txt)
+
+        # Check imperfect conversion
+        with pytest.warns(UserWarning, match="cannot exactly represent") as warns: 
+            battery = problem.fluent('battery_charge')
+            problem.set_initial_value(battery, Fraction(10, 3))
+            w = PDDLWriter(problem)
+            pddl_txt = w.get_problem()
+            self.assertNotIn('10/3', pddl_txt)
+            self.assertIn('3.333333333', pddl_txt)
 
 def _is_same_user_type_considering_object_renaming(original_type: unified_planning.model.Type, 
                                                     tested_type: unified_planning.model.Type,
@@ -359,42 +374,5 @@
             if not _is_same_user_type_considering_object_renaming(original_type, tested_problem.user_type(object_rename), object_rename):
                 return False
     return True
-=======
-                self.assertEqual(len(problem.fluents()), len(parsed_problem.fluents()))
-                self.assertEqual(set(problem.user_types()), set(parsed_problem.user_types()))
-                self.assertEqual(len(problem.actions()), len(parsed_problem.actions()))
-                for a in problem.actions():
-                    parsed_a = parsed_problem.action(a.name)
-                    self.assertEqual(a.name, parsed_a.name)
-                    self.assertEqual(a.parameters(), parsed_a.parameters())
-                    if isinstance(a, unified_planning.model.InstantaneousAction):
-                        self.assertEqual(len(a.effects()), len(parsed_a.effects()))
-                    elif isinstance(a, unified_planning.model.DurativeAction):
-                        self.assertEqual(a.duration(), parsed_a.duration())
-                        for t, e in a.effects().items():
-                            self.assertEqual(len(e), len(parsed_a.effects()[t]))
-
-                self.assertEqual(set(problem.all_objects()), set(parsed_problem.all_objects()))
-                self.assertEqual(len(problem.initial_values()), len(parsed_problem.initial_values()))
-
-
-    def test_rationals(self):
-        problem = self.problems['robot_decrease'].problem.clone()
-
-        # Check perfect conversion
-        battery = problem.fluent('battery_charge')
-        problem.set_initial_value(battery, Fraction(5, 2))
-        w = PDDLWriter(problem)
-        pddl_txt = w.get_problem()
-        self.assertNotIn('5/2', pddl_txt)
-        self.assertIn('2.5', pddl_txt)
-
-        # Check imperfect conversion
-        with pytest.warns(UserWarning, match="cannot exactly represent") as warns: 
-            battery = problem.fluent('battery_charge')
-            problem.set_initial_value(battery, Fraction(10, 3))
-            w = PDDLWriter(problem)
-            pddl_txt = w.get_problem()
-            self.assertNotIn('10/3', pddl_txt)
-            self.assertIn('3.333333333', pddl_txt)
->>>>>>> e0cfef60
+
+
