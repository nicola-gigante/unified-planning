# Copyright 2021 AIPlan4EU project
#
# Licensed under the Apache License, Version 2.0 (the "License");
# you may not use this file except in compliance with the License.
# You may obtain a copy of the License at
#
#     http://www.apache.org/licenses/LICENSE-2.0
#
# Unless required by applicable law or agreed to in writing, software
# distributed under the License is distributed on an "AS IS" BASIS,
# WITHOUT WARRANTIES OR CONDITIONS OF ANY KIND, either express or implied.
# See the License for the specific language governing permissions and
# limitations under the License.
#


import importlib
import sys
import os
import inspect
import configparser
import unified_planning as up
from unified_planning.environment import Environment
from unified_planning.model import ProblemKind
from unified_planning.plans import PlanKind
from unified_planning.engines.mixins.oneshot_planner import OptimalityGuarantee
from unified_planning.engines.mixins.anytime_planner import AnytimeGuarantee
from unified_planning.engines.mixins.anytime_planner import AnytimePlannerMixin
from unified_planning.engines.mixins.compiler import CompilationKind, CompilerMixin
from unified_planning.engines.mixins.oneshot_planner import OneshotPlannerMixin
from unified_planning.engines.mixins.plan_validator import PlanValidatorMixin
from unified_planning.engines.mixins.portfolio import PortfolioSelectorMixin
from unified_planning.engines.mixins.replanner import ReplannerMixin
from unified_planning.engines.mixins.simulator import SimulatorMixin
from unified_planning.engines.engine import OperationMode
from typing import IO, Any, Dict, Tuple, Optional, List, Union, Type, cast
from pathlib import PurePath


DEFAULT_ENGINES = {
<<<<<<< HEAD
    'fast-downward' : ('up_fast_downward', 'FastDownwardPDDLPlanner'),
    'fast-downward-opt' : ('up_fast_downward', 'FastDownwardOptimalPDDLPlanner'),
    'pyperplan' : ('up_pyperplan.engine', 'EngineImpl'),
    'enhsp' : ('up_enhsp.enhsp_planner', 'ENHSPSatEngine'),
    'enhsp-opt' : ('up_enhsp.enhsp_planner', 'ENHSPOptEngine'),
    'lpg' : ('up_lpg.lpg_planner', 'LPGEngine'),
    'tamer' : ('up_tamer.engine', 'EngineImpl'),
    'sequential_plan_validator' : ('unified_planning.engines.plan_validator', 'SequentialPlanValidator'),
    'up_conditional_effects_remover' : ('unified_planning.engines.compilers.conditional_effects_remover', 'ConditionalEffectsRemover'),
    'up_disjunctive_conditions_remover' : ('unified_planning.engines.compilers.disjunctive_conditions_remover', 'DisjunctiveConditionsRemover'),
    'up_negative_conditions_remover' : ('unified_planning.engines.compilers.negative_conditions_remover', 'NegativeConditionsRemover'),
    'up_quantifiers_remover' : ('unified_planning.engines.compilers.quantifiers_remover', 'QuantifiersRemover'),
    'tarski_grounder' : ('unified_planning.engines.compilers.tarski_grounder', 'TarskiGrounder'),
    'up_grounder' : ('unified_planning.engines.compilers.grounder', 'Grounder')
=======
    "fast-downward": ("up_fast_downward", "FastDownwardPDDLPlanner"),
    "fast-downward-opt": ("up_fast_downward", "FastDownwardOptimalPDDLPlanner"),
    "pyperplan": ("up_pyperplan.engine", "EngineImpl"),
    "pyperplan-opt": ("up_pyperplan.engine", "OptEngineImpl"),
    "enhsp": ("up_enhsp.enhsp_planner", "ENHSPSatEngine"),
    "enhsp-opt": ("up_enhsp.enhsp_planner", "ENHSPOptEngine"),
    "tamer": ("up_tamer.engine", "EngineImpl"),
    "sequential_plan_validator": (
        "unified_planning.engines.plan_validator",
        "SequentialPlanValidator",
    ),
    "sequential_simulator": (
        "unified_planning.engines.sequential_simulator",
        "SequentialSimulator",
    ),
    "up_conditional_effects_remover": (
        "unified_planning.engines.compilers.conditional_effects_remover",
        "ConditionalEffectsRemover",
    ),
    "up_disjunctive_conditions_remover": (
        "unified_planning.engines.compilers.disjunctive_conditions_remover",
        "DisjunctiveConditionsRemover",
    ),
    "up_negative_conditions_remover": (
        "unified_planning.engines.compilers.negative_conditions_remover",
        "NegativeConditionsRemover",
    ),
    "up_quantifiers_remover": (
        "unified_planning.engines.compilers.quantifiers_remover",
        "QuantifiersRemover",
    ),
    "tarski_grounder": (
        "unified_planning.engines.compilers.tarski_grounder",
        "TarskiGrounder",
    ),
    "up_grounder": ("unified_planning.engines.compilers.grounder", "Grounder"),
}

DEFAULT_META_ENGINES = {
    "oversubscription": (
        "unified_planning.engines.oversubscription_planner",
        "OversubscriptionPlanner",
    ),
    "replanner": (
        "unified_planning.engines.replanner",
        "Replanner",
    ),
>>>>>>> e0f04ec2
}

DEFAULT_ENGINES_PREFERENCE_LIST = [
    "fast-downward",
    "fast-downward-opt",
    "pyperplan",
    "pyperplan-opt",
    "enhsp",
    "enhsp-opt",
    "tamer",
    "sequential_plan_validator",
    "sequential_simulator",
    "up_conditional_effects_remover",
    "up_disjunctive_conditions_remover",
    "up_negative_conditions_remover",
    "up_quantifiers_remover",
    "tarski_grounder",
    "up_grounder",
]

DEFAULT_META_ENGINES_PREFERENCE_LIST = ["oversubscription"]


def format_table(header: List[str], rows: List[List[str]]) -> str:
    row_template = "|"
    for i in range(len(header)):
        l = max(len(r[i]) for r in [header] + rows)
        row_template += f" {{:<{str(l)}}} |"
    header_str = row_template.format(*header)
    row_len = len(header_str)
    rows_str = [f'{"-"*row_len}', f"{header_str}", f'{"="*row_len}']
    for row in rows:
        rows_str.append(f"{row_template.format(*row)}")
        rows_str.append(f'{"-"*row_len}')
    return "\n".join(rows_str)


def get_possible_config_locations() -> List[str]:
    """Returns all the possible location of the configuration file."""
    home = os.path.expanduser("~")
    files = []
    stack = inspect.stack()
    for p in PurePath(os.path.abspath(stack[-1].filename)).parents:
        files.append(os.path.join(p, "up.ini"))
        files.append(os.path.join(p, ".up.ini"))
    files.append(os.path.join(home, "up.ini"))
    files.append(os.path.join(home, ".up.ini"))
    files.append(os.path.join(home, ".uprc"))
    return files


class Factory:
    """
    Class that manages all the different :class:`Engines <unified_planning.engines.Engine>` classes
    and handles the operation modes available in the library.
    """

    def __init__(self, env: "Environment"):
        self._env = env
        self._engines: Dict[str, Type["up.engines.engine.Engine"]] = {}
        self._engines_info: List[Tuple[str, str, str]] = []
        self._meta_engines: Dict[str, Type["up.engines.meta_engine.MetaEngine"]] = {}
        self._meta_engines_info: List[Tuple[str, str, str]] = []
        self._credit_disclaimer_printed = False
        for name, (module_name, class_name) in DEFAULT_ENGINES.items():
            try:
                self._add_engine(name, module_name, class_name)
            except ImportError:
                pass
        engines = dict(self._engines)
        for name, (module_name, class_name) in DEFAULT_META_ENGINES.items():
            try:
                for engine_name, engine in engines.items():
                    self._add_meta_engine(
                        name, module_name, class_name, engine_name, engine
                    )
            except ImportError:
                pass
        self._preference_list = []
        for name in DEFAULT_ENGINES_PREFERENCE_LIST:
            if name in self._engines:
                self._preference_list.append(name)
        for name in DEFAULT_META_ENGINES_PREFERENCE_LIST:
            for e in self._engines.keys():
                if e.startswith(f"{name}["):
                    self._preference_list.append(e)
        self.configure_from_file()

    # The getstate and setstate method are needed in the Parallel engine.
    # The Parallel engine creates a deep copy of the Factory instance
    # in another process by pickling it.
    # Since local classes are not picklable and engines instantiated from
    # a meta engine are local classes, we need to remove them from the
    # state and then re-create them in the new process.
    def __getstate__(self):
        state = self.__dict__.copy()
        del state["_engines"]
        return state

    def __setstate__(self, state):
        self.__dict__.update(state)
        self._engines = {}
        engines_info = list(self._engines_info)
        self._engines_info = []
        for name, module_name, class_name in engines_info:
            self._add_engine(name, module_name, class_name)
        engines = dict(self._engines)
        meta_engines_info = list(self._meta_engines_info)
        self._meta_engines_info = []
        for name, module_name, class_name in meta_engines_info:
            for engine_name, engine in engines.items():
                self._add_meta_engine(
                    name, module_name, class_name, engine_name, engine
                )

    @property
    def engines(self) -> List[str]:
        """Returns the list of the available :class:`Engines <unified_planning.engines.Engine>` names."""
        return list(self._engines.keys())

    def engine(self, name: str) -> Type["up.engines.engine.Engine"]:
        """
        Returns a specific `Engine` class.

        :param name: The name of the `engine` in the factory.
        :return: The `engine` Class.
        """
        return self._engines[name]

    @property
    def preference_list(self) -> List[str]:
        """Returns the current list of preferences."""
        return self._preference_list

    @preference_list.setter
    def preference_list(self, preference_list: List[str]):
        """
        Defines the order in which to pick the :class:`Engines <unified_planning.engines.Engine>`.
        The list is not required to contain all the `Engines`. It is
        possible to define a subsets of the `Engines`, or even just
        one.

        The impact of not including an `Engine`, is that it will never be
        selected automatically. Note, however, that it can
        still be selected by using it's name in the Operation modes.
        """
        self._preference_list = preference_list

    def add_engine(self, name: str, module_name: str, class_name: str):
        """
        Adds an :class:`Engine <unified_planning.engines.Engine>` Class to the factory, given the module and the class names.

        :param name: The `name` of the added `engine Class` in the factory.
        :param module_name: The `name` of the module in which the `engine Class` is defined.
        :param class_name: The `name` of the `engine Class`.
        """
        self._add_engine(name, module_name, class_name)
        self._preference_list.append(name)
        engine = self._engines[name]
        for me_name, me in self._meta_engines.items():
            if me.is_compatible_engine(engine):
                n = f"{me_name}[{name}]"
                self._engines[n] = me[engine]
                self._preference_list.append(n)

    def add_meta_engine(self, name: str, module_name: str, class_name: str):
        """
        Adds a :class:`MetaEngine <unified_planning.engines.MetaEngine>` Class to the `Factory`, given the module and the class names.

        :param name: The `name` of the added `meta engine Class` in the factory.
        :param module_name: The `name` of the module in which the `meta engine Class` is defined.
        :param class_name: The name of the `meta engine Class`.
        """
        engines = dict(self._engines)
        for engine_name, engine in engines.items():
            self._add_meta_engine(name, module_name, class_name, engine_name, engine)
            n = f"{name}[{engine_name}]"
            if n in self.engines:
                self._preference_list.append(n)

    def configure_from_file(self, config_filename: Optional[str] = None):
        """
        Reads a configuration file and configures the factory.

        The following is an example of configuration file:


        [global]
        engine_preference_list: fast-downward fast-downward-opt enhsp enhsp-opt tamer

        [engine <engine-name>]
        module_name: <module-name>
        class_name: <class-name>


        If not given, the configuration is read from the first `up.ini` or `.up.ini` file
        located in any of the parent directories from which this code was called  or,
        otherwise, from one of the following files: `~/up.ini`, `~/.up.ini`, `~/.uprc`.

        :param config_filename: The path of the file containing the wanted configuration.
        """
        config = configparser.ConfigParser()
        if config_filename is None:
            files = get_possible_config_locations()
            config.read(files)
        else:
            config.read([config_filename])

        new_engine_sections = [
            s for s in config.sections() if s.lower().startswith("engine ")
        ]

        for s in new_engine_sections:
            name = s[len("engine ") :]

            module_name = config.get(s, "module_name")
            assert module_name is not None, (
                "Missing 'module_name' value in definition" "of '%s' engine" % name
            )

            class_name = config.get(s, "class_name")
            assert class_name is not None, (
                "Missing 'class_name' value in definition" "of '%s' engine" % name
            )

            self.add_engine(name, module_name, class_name)

        new_meta_engine_sections = [
            s for s in config.sections() if s.lower().startswith("meta-engine ")
        ]

        for s in new_meta_engine_sections:
            name = s[len("meta-engine ") :]

            module_name = config.get(s, "module_name")
            assert module_name is not None, (
                "Missing 'module_name' value in definition of '%s' meta-engine" % name
            )

            class_name = config.get(s, "class_name")
            assert class_name is not None, (
                "Missing 'class_name' value in definition of '%s' meta-engine" % name
            )

            self.add_meta_engine(name, module_name, class_name)

        if "global" in config.sections():
            pref_list = config.get("global", "engine_preference_list")

            if pref_list is not None:
                prefs = [x.strip() for x in pref_list.split() if len(x.strip()) > 0]
                self.preference_list = [e for e in prefs if e in self.engines]

    def _add_engine(self, name: str, module_name: str, class_name: str):
        module = importlib.import_module(module_name)
        EngineImpl = getattr(module, class_name)
        self._engines[name] = EngineImpl
        self._engines_info.append((name, module_name, class_name))

    def _add_meta_engine(
        self,
        name: str,
        module_name: str,
        class_name: str,
        engine_name: str,
        engine: Type["up.engines.engine.Engine"],
    ):
        if name in self._meta_engines:
            EngineImpl = self._meta_engines[name]
        else:
            module = importlib.import_module(module_name)
            EngineImpl = getattr(module, class_name)
            self._meta_engines[name] = EngineImpl
            self._meta_engines_info.append((name, module_name, class_name))
        if EngineImpl.is_compatible_engine(engine):
            self._engines[f"{name}[{engine_name}]"] = EngineImpl[engine]

    def _get_engine_class(
        self,
        operation_mode: "OperationMode",
        name: Optional[str] = None,
        problem_kind: ProblemKind = ProblemKind(),
        optimality_guarantee: Optional["OptimalityGuarantee"] = None,
        compilation_kind: Optional["CompilationKind"] = None,
        plan_kind: Optional["PlanKind"] = None,
        anytime_guarantee: Optional["AnytimeGuarantee"] = None,
    ) -> Type["up.engines.engine.Engine"]:
        if name is not None:
            if name in self._engines:
                return self._engines[name]
            else:
                raise up.exceptions.UPNoRequestedEngineAvailableException
        problem_features = list(problem_kind.features)
        planners_features = []
        # Make sure that optimality guarantees and compilation kind are mutually exclusive
        assert optimality_guarantee is None or compilation_kind is None
        for name in self._preference_list:
            EngineClass = self._engines[name]
            if getattr(EngineClass, "is_" + operation_mode.value)():
                if (
                    operation_mode == OperationMode.ONESHOT_PLANNER
                    or operation_mode == OperationMode.REPLANNER
                    or operation_mode == OperationMode.PORTFOLIO_SELECTOR
                ):
                    assert (
                        issubclass(EngineClass, OneshotPlannerMixin)
                        or issubclass(EngineClass, ReplannerMixin)
                        or issubclass(EngineClass, PortfolioSelectorMixin)
                    )
                    assert anytime_guarantee is None
                    assert compilation_kind is None
                    assert plan_kind is None
                    if optimality_guarantee is not None and not EngineClass.satisfies(
                        optimality_guarantee
                    ):
                        continue
                elif operation_mode == OperationMode.PLAN_VALIDATOR:
                    assert issubclass(EngineClass, PlanValidatorMixin)
                    assert optimality_guarantee is None
                    assert anytime_guarantee is None
                    assert compilation_kind is None
                    if plan_kind is not None and not EngineClass.supports_plan(
                        plan_kind
                    ):
                        continue
                elif operation_mode == OperationMode.COMPILER:
                    assert issubclass(EngineClass, CompilerMixin)
                    assert optimality_guarantee is None
                    assert anytime_guarantee is None
                    assert plan_kind is None
                    if (
                        compilation_kind is not None
                        and not EngineClass.supports_compilation(compilation_kind)
                    ):
                        continue
                elif operation_mode == OperationMode.ANYTIME_PLANNER:
                    assert issubclass(EngineClass, AnytimePlannerMixin)
                    assert optimality_guarantee is None
                    assert compilation_kind is None
                    assert plan_kind is None
                    if anytime_guarantee is not None and not EngineClass.ensures(
                        anytime_guarantee
                    ):
                        continue
                else:
                    assert optimality_guarantee is None
                    assert anytime_guarantee is None
                    assert compilation_kind is None
                    assert plan_kind is None
                if EngineClass.supports(problem_kind):
                    return EngineClass
                else:
                    x = [name] + [
                        str(EngineClass.supports(ProblemKind({f})))
                        for f in problem_features
                    ]
                    planners_features.append(x)
        if len(planners_features) > 0:
            header = ["Engine"] + problem_features
            msg = f"No available engine supports all the problem features:\n{format_table(header, planners_features)}"
        elif compilation_kind is not None:
            msg = f"No available engine supports {compilation_kind}"
        elif plan_kind is not None:
            msg = f"No available engine supports {plan_kind}"
        elif optimality_guarantee is not None:
            msg = f"No available engine supports {optimality_guarantee}"
        elif anytime_guarantee is not None:
            msg = f"No available engine supports {anytime_guarantee}"
        else:
            msg = f"No available {operation_mode} engine"
        raise up.exceptions.UPNoSuitableEngineAvailableException(msg)

    def _print_credits(self, all_credits: List[Optional["up.engines.Credits"]]):
        """
        This function prints the credits of the engine(s) used by an operation mode
        """
        credits: List["up.engines.Credits"] = [c for c in all_credits if c is not None]
        if len(credits) == 0:
            return

        stack = inspect.stack()
        fname = stack[3].filename
        if "unified_planning/shortcuts.py" in fname:
            fname = stack[4].filename
            operation_mode_name = stack[3].function
            line = stack[4].lineno
        else:
            operation_mode_name = stack[2].function
            line = stack[3].lineno

        class PaleWriter(up.AnyBaseClass):
            def __init__(self, stream: IO[str]):
                self._stream = stream

            def write(self, txt: str):
                self._stream.write("\033[96m")
                self._stream.write(txt)
                self._stream.write("\033[0m")

        if self.environment.credits_stream is not None:
            w = PaleWriter(self.environment.credits_stream)

            if not self._credit_disclaimer_printed:
                self._credit_disclaimer_printed = True
                w.write(
                    f"\033[1mNOTE: To disable printing of planning engine credits, add this line to your code: `up.shortcuts.get_env().credits_stream = None`\n"
                )
            w.write("  *** Credits ***\n")
            w.write(
                f"  * In operation mode `{operation_mode_name}` at line {line} of `{fname}`, "
            )
            if len(credits) > 1:
                w.write(
                    "you are using a parallel planning engine with the following components:\n"
                )
            else:
                w.write("you are using the following planning engine:\n")
            for c in credits:
                c.write_credits(w)
            w.write("\n")

    def _get_engine(
        self,
        operation_mode: "OperationMode",
        name: Optional[str] = None,
        names: Optional[List[str]] = None,
        params: Optional[Union[Dict[str, str], List[Dict[str, str]]]] = None,
        problem_kind: ProblemKind = ProblemKind(),
        optimality_guarantee: Optional["OptimalityGuarantee"] = None,
        compilation_kind: Optional["CompilationKind"] = None,
        compilation_kinds: Optional[List["CompilationKind"]] = None,
        plan_kind: Optional["PlanKind"] = None,
        anytime_guarantee: Optional["AnytimeGuarantee"] = None,
        problem: Optional["up.model.AbstractProblem"] = None,
    ) -> "up.engines.engine.Engine":
        if names is not None and operation_mode != OperationMode.COMPILER:
            assert name is None
            assert problem is None, "Parallel simulation is not supported"
            if params is None:
                params = [{} for i in range(len(names))]
            assert isinstance(params, List) and len(names) == len(params)
            engines = []
            all_credits = []
            for name, param in zip(names, params):
                EngineClass = self._get_engine_class(operation_mode, name)
                all_credits.append(EngineClass.get_credits(**param))
                engines.append((name, param))
            self._print_credits(all_credits)
            p_engine = up.engines.parallel.Parallel(self, engines)
            return p_engine
        elif operation_mode == OperationMode.COMPILER and compilation_kinds is not None:
            assert name is None
            assert names is not None or problem_kind is not None
            if names is None:
                names = [None for i in range(len(compilation_kinds))]  # type: ignore
            if params is None:
                params = [{} for i in range(len(compilation_kinds))]
            assert isinstance(params, List) and len(names) == len(params)
            compilers: List["up.engines.engine.Engine"] = []
            all_credits = []
            for name, param, compilation_kind in zip(names, params, compilation_kinds):
                EngineClass = self._get_engine_class(
                    operation_mode,
                    name,
                    problem_kind,
                    compilation_kind=compilation_kind,
                )
                assert issubclass(EngineClass, CompilerMixin)
                problem_kind = EngineClass.resulting_problem_kind(
                    problem_kind, compilation_kind
                )
                all_credits.append(EngineClass.get_credits(**param))
                compiler = EngineClass(**param)
                compiler.default = compilation_kind
                compilers.append(compiler)
            self._print_credits(all_credits)
            return up.engines.compilers.compilers_pipeline.CompilersPipeline(compilers)
        else:
            assert names is None
            error_failed_checks = name is None
            if params is None:
                params = {}
            assert isinstance(params, Dict)
            EngineClass = self._get_engine_class(
                operation_mode,
                name,
                problem_kind,
                optimality_guarantee,
                compilation_kind,
                plan_kind,
                anytime_guarantee,
            )
            credits = EngineClass.get_credits(**params)
            self._print_credits([credits])
            if operation_mode == OperationMode.REPLANNER:
                assert problem is not None
                if (
                    problem.kind.has_quality_metrics()
                    and optimality_guarantee == OptimalityGuarantee.SOLVED_OPTIMALLY
                ):
                    msg = f"The problem has no quality metrics but the engine is required to be optimal!"
                    raise up.exceptions.UPUsageError(msg)
                res = EngineClass(problem=problem, **params)
            elif operation_mode == OperationMode.SIMULATOR:
                assert problem is not None
                res = EngineClass(
                    problem=problem,
                    error_on_failed_checks=error_failed_checks,
                    **params,
                )
                assert isinstance(res, SimulatorMixin)
            elif operation_mode == OperationMode.COMPILER:
                res = EngineClass(**params)
                assert isinstance(res, CompilerMixin)
                if compilation_kind is not None:
                    res.default = compilation_kind
            elif (
                operation_mode == OperationMode.ONESHOT_PLANNER
                or operation_mode == OperationMode.PORTFOLIO_SELECTOR
            ):
                res = EngineClass(**params)
                assert isinstance(res, OneshotPlannerMixin) or isinstance(
                    res, PortfolioSelectorMixin
                )
                if optimality_guarantee == OptimalityGuarantee.SOLVED_OPTIMALLY:
                    res.optimality_metric_required = True
            elif operation_mode == OperationMode.ANYTIME_PLANNER:
                res = EngineClass(**params)
                assert isinstance(res, AnytimePlannerMixin)
                if (
                    anytime_guarantee == AnytimeGuarantee.INCREASING_QUALITY
                    or anytime_guarantee == AnytimeGuarantee.OPTIMAL_PLANS
                ):
                    res.optimality_metric_required = True
            else:
                res = EngineClass(**params)
            res.error_on_failed_checks = error_failed_checks
            return res

    @property
    def environment(self) -> "Environment":
        """Returns the environment in which this factory is created"""
        return self._env

    def OneshotPlanner(
        self,
        *,
        name: Optional[str] = None,
        names: Optional[List[str]] = None,
        params: Optional[Union[Dict[str, Any], List[Dict[str, Any]]]] = None,
        problem_kind: ProblemKind = ProblemKind(),
        optimality_guarantee: Optional[Union["OptimalityGuarantee", str]] = None,
    ) -> "up.engines.engine.Engine":
        """
        Returns a oneshot planner. There are three ways to call this method:
        - using 'name' (the name of a specific planner) and 'params' (planner dependent options).
          e.g. OneshotPlanner(name='tamer', params={'heuristic': 'hadd'})
        - using 'names' (list of specific planners name) and 'params' (list of
          planners dependent options) to get a Parallel engine.
          e.g. OneshotPlanner(names=['tamer', 'tamer'],
                              params=[{'heuristic': 'hadd'}, {'heuristic': 'hmax'}])
        - using 'problem_kind' and 'optimality_guarantee'.
          e.g. OneshotPlanner(problem_kind=problem.kind, optimality_guarantee=SOLVED_OPTIMALLY)
        """
        if isinstance(optimality_guarantee, str):
            optimality_guarantee = OptimalityGuarantee[optimality_guarantee]
        return self._get_engine(
            OperationMode.ONESHOT_PLANNER,
            name,
            names,
            params,
            problem_kind,
            optimality_guarantee,
        )

    def AnytimePlanner(
        self,
        *,
        name: Optional[str] = None,
        params: Optional[Dict[str, str]] = None,
        problem_kind: ProblemKind = ProblemKind(),
        anytime_guarantee: Optional[Union["AnytimeGuarantee", str]] = None,
    ) -> "up.engines.engine.Engine":
        """
        Returns a anytime planner. There are two ways to call this method:
        - using 'name' (the name of a specific planner) and 'params' (planner dependent options).
          e.g. AnytimePlanner(name='tamer', params={'heuristic': 'hadd'})
        - using 'problem_kind' and 'anytime_guarantee'.
          e.g. AnytimePlanner(problem_kind=problem.kind, anytime_guarantee=INCREASING_QUALITY)

        An AnytimePlanner is a planner that returns an iterator of solutions.
        Depending on the given anytime_guarantee parameter, every plan being generated is:
        - strictly better in terms of quality than the previous one (INCREASING_QUALITY);
        - optimal (OPTIMAL_PLANS);
        - just a different plan, with no specific guarantee (None).

        It raises an exception if the problem has no optimality metrics and anytime_guarantee
        is equal to INCREASING_QUALITY or OPTIMAL_PLAN.
        """
        if isinstance(anytime_guarantee, str):
            anytime_guarantee = AnytimeGuarantee[anytime_guarantee]
        return self._get_engine(
            OperationMode.ANYTIME_PLANNER,
            name,
            None,
            params,
            problem_kind,
            anytime_guarantee=anytime_guarantee,
        )

    def PlanValidator(
        self,
        *,
        name: Optional[str] = None,
        names: Optional[List[str]] = None,
        params: Optional[Union[Dict[str, str], List[Dict[str, str]]]] = None,
        problem_kind: ProblemKind = ProblemKind(),
        plan_kind: Optional[Union["PlanKind", str]] = None,
    ) -> "up.engines.engine.Engine":
        """
        Returns a plan validator. There are three ways to call this method:
        - using 'name' (the name of a specific plan validator) and 'params'
          (plan validator dependent options).
          e.g. PlanValidator(name='tamer', params={'opt': 'val'})
        - using 'names' (list of specific plan validators name) and 'params' (list of
          plan validators dependent options) to get a Parallel engine.
          e.g. PlanValidator(names=['tamer', 'tamer'],
                             params=[{'opt1': 'val1'}, {'opt2': 'val2'}])
        - using 'problem_kind' and 'plan_kind' parameters.
          e.g. PlanValidator(problem_kind=problem.kind, plan_kind=plan.kind)
        """
        if isinstance(plan_kind, str):
            plan_kind = PlanKind[plan_kind]
        return self._get_engine(
            OperationMode.PLAN_VALIDATOR,
            name,
            names,
            params,
            problem_kind,
            plan_kind=plan_kind,
        )

    def Compiler(
        self,
        *,
        name: Optional[str] = None,
        names: Optional[List[str]] = None,
        params: Optional[Union[Dict[str, str], List[Dict[str, str]]]] = None,
        problem_kind: ProblemKind = ProblemKind(),
        compilation_kind: Optional[Union["CompilationKind", str]] = None,
        compilation_kinds: Optional[List[Union["CompilationKind", str]]] = None,
    ) -> "up.engines.engine.Engine":
        """
        Returns a Compiler or a pipeline of Compilers.

        To get a Compiler there are two ways to call this method:
        - using 'name' (the name of a specific compiler) and 'params'
          (compiler dependent options).
          e.g. Compiler(name='tamer', params={'opt': 'val'})
        - using 'problem_kind' and 'compilation_kind' parameters.
          e.g. Compiler(problem_kind=problem.kind, compilation_kind=GROUNDING)

        To get a pipeline of Compilers there are two ways to call this method:
        - using 'names' (the names of the specific compilers), 'params'
          (compilers dependent options) and 'compilation_kinds'.
          e.g. Compiler(names=['up_quantifiers_remover', 'up_grounder'],
                        params=[{'opt1': 'val1'}, {'opt2': 'val2'}],
                        compilation_kinds=[QUANTIFIERS_REMOVING, GROUNDING])
        - using 'problem_kind' and 'compilation_kinds' parameters.
          e.g. Compiler(problem_kind=problem.kind,
                        compilation_kinds=[QUANTIFIERS_REMOVING, GROUNDING])
        """
        if isinstance(compilation_kind, str):
            compilation_kind = CompilationKind[compilation_kind]

        kinds: Optional[List[CompilationKind]] = None
        if compilation_kinds is not None:
            kinds = []
            for kind in compilation_kinds:
                if isinstance(kind, str):
                    kinds.append(CompilationKind[kind])
                else:
                    assert isinstance(kind, CompilationKind)
                    kinds.append(kind)

        return self._get_engine(
            OperationMode.COMPILER,
            name,
            names,
            params,
            problem_kind,
            compilation_kind=compilation_kind,
            compilation_kinds=kinds,
        )

    def Simulator(
        self,
        problem: "up.model.AbstractProblem",
        *,
        name: Optional[str] = None,
        params: Optional[Dict[str, str]] = None,
    ) -> "up.engines.engine.Engine":
        """
        Returns a Simulator. There are two ways to call this method:
        - using 'problem_kind' through the problem field.
          e.g. Simulator(problem)
        - using 'name' (the name of a specific simulator) and eventually some 'params'
          (simulator dependent options).
          e.g. Simulator(problem, name='sequential_simulator')
        """
        return self._get_engine(
            OperationMode.SIMULATOR, name, None, params, problem.kind, problem=problem
        )

    def Replanner(
        self,
        problem: "up.model.AbstractProblem",
        *,
        name: Optional[str] = None,
        params: Optional[Dict[str, str]] = None,
        optimality_guarantee: Optional[Union["OptimalityGuarantee", str]] = None,
    ) -> "up.engines.engine.Engine":
        """
        Returns a Replanner. There are two ways to call this method:
        - using 'problem' (with its kind) and 'optimality_guarantee' parameters.
          e.g. Replanner(problem, optimality_guarantee=SOLVED_OPTIMALLY)
        - using 'name' (the name of a specific replanner) and 'params'
          (replanner dependent options).
          e.g. Replanner(problem, name='replanner[tamer]')
        """
        if isinstance(optimality_guarantee, str):
            optimality_guarantee = OptimalityGuarantee[optimality_guarantee]
        return self._get_engine(
            OperationMode.REPLANNER,
            name,
            None,
            params,
            problem.kind,
            optimality_guarantee,
            problem=problem,
        )

    def PortfolioSelector(
        self,
        *,
        name: Optional[str] = None,
        params: Optional[Dict[str, Any]] = None,
        problem_kind: ProblemKind = ProblemKind(),
        optimality_guarantee: Optional[Union["OptimalityGuarantee", str]] = None,
    ) -> "up.engines.engine.Engine":
        """
        Returns a portfolio selector. There are two ways to call this method:
        - using 'name' (the name of a specific portfolio) and eventually 'params'
            (portfolio dependent options).
          e.g. PortfolioSelector(name='ibacop')
        - using 'problem_kind' and 'optimality_guarantee'.
          e.g. OneshotPlanner(problem_kind=problem.kind, optimality_guarantee=SOLVED_OPTIMALLY)
        """
        if isinstance(optimality_guarantee, str):
            optimality_guarantee = OptimalityGuarantee[optimality_guarantee]
        return self._get_engine(
            OperationMode.PORTFOLIO_SELECTOR,
            name=name,
            params=params,
            problem_kind=problem_kind,
            optimality_guarantee=optimality_guarantee,
        )

    def print_engines_info(
        self, stream: IO[str] = sys.stdout, full_credits: bool = True
    ):
        stream.write("These are the engines currently available:\n")
        for Engine in self._engines.values():
            credits = Engine.get_credits()
            if credits is not None:
                stream.write("---------------------------------------\n")
                credits.write_credits(stream, full_credits)
                stream.write(
                    f"This engine supports the following features:\n{str(Engine.supported_kind())}\n\n"
                )<|MERGE_RESOLUTION|>--- conflicted
+++ resolved
@@ -38,22 +38,6 @@
 
 
 DEFAULT_ENGINES = {
-<<<<<<< HEAD
-    'fast-downward' : ('up_fast_downward', 'FastDownwardPDDLPlanner'),
-    'fast-downward-opt' : ('up_fast_downward', 'FastDownwardOptimalPDDLPlanner'),
-    'pyperplan' : ('up_pyperplan.engine', 'EngineImpl'),
-    'enhsp' : ('up_enhsp.enhsp_planner', 'ENHSPSatEngine'),
-    'enhsp-opt' : ('up_enhsp.enhsp_planner', 'ENHSPOptEngine'),
-    'lpg' : ('up_lpg.lpg_planner', 'LPGEngine'),
-    'tamer' : ('up_tamer.engine', 'EngineImpl'),
-    'sequential_plan_validator' : ('unified_planning.engines.plan_validator', 'SequentialPlanValidator'),
-    'up_conditional_effects_remover' : ('unified_planning.engines.compilers.conditional_effects_remover', 'ConditionalEffectsRemover'),
-    'up_disjunctive_conditions_remover' : ('unified_planning.engines.compilers.disjunctive_conditions_remover', 'DisjunctiveConditionsRemover'),
-    'up_negative_conditions_remover' : ('unified_planning.engines.compilers.negative_conditions_remover', 'NegativeConditionsRemover'),
-    'up_quantifiers_remover' : ('unified_planning.engines.compilers.quantifiers_remover', 'QuantifiersRemover'),
-    'tarski_grounder' : ('unified_planning.engines.compilers.tarski_grounder', 'TarskiGrounder'),
-    'up_grounder' : ('unified_planning.engines.compilers.grounder', 'Grounder')
-=======
     "fast-downward": ("up_fast_downward", "FastDownwardPDDLPlanner"),
     "fast-downward-opt": ("up_fast_downward", "FastDownwardOptimalPDDLPlanner"),
     "pyperplan": ("up_pyperplan.engine", "EngineImpl"),
@@ -101,7 +85,6 @@
         "unified_planning.engines.replanner",
         "Replanner",
     ),
->>>>>>> e0f04ec2
 }
 
 DEFAULT_ENGINES_PREFERENCE_LIST = [
