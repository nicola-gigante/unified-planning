--- conflicted
+++ resolved
@@ -25,10 +25,7 @@
 
 
 class OneshotPlannerMixin:
-<<<<<<< HEAD
-=======
     """Base class that must be extended by an :class:`~unified_planning.engines.Engine` that is also a `OneshotPlanner`."""
->>>>>>> 4f55edac
 
     @staticmethod
     def is_oneshot_planner() -> bool:
