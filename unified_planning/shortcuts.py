# Copyright 2021 AIPlan4EU project
#
# Licensed under the Apache License, Version 2.0 (the "License");
# you may not use this file except in compliance with the License.
# You may obtain a copy of the License at
#
#     http://www.apache.org/licenses/LICENSE-2.0
#
# Unless required by applicable law or agreed to in writing, software
# distributed under the License is distributed on an "AS IS" BASIS,
# WITHOUT WARRANTIES OR CONDITIONS OF ANY KIND, either express or implied.
# See the License for the specific language governing permissions and
# limitations under the License.
#
"""Provides the most used functions in a nicely wrapped API.
This module defines a global environment, so that most methods can be
called without the need to specify an environment or a ExpressionManager.
"""

import sys
import unified_planning as up
import unified_planning.model.types
from unified_planning.environment import get_env
from unified_planning.model import *
from unified_planning.engines import Engine, CompilationKind
from typing import IO, Iterable, List, Union, Dict, Tuple, Optional
from fractions import Fraction

def And(*args: Union[BoolExpression, Iterable[BoolExpression]]) -> FNode:
    """
    Returns a conjunction of terms.
    This function has polymorphic n-arguments:
        - `And(a,b,c)`
        - `And([a,b,c])`
    Restriction: Arguments must be `boolean`.

    :param *args: Either an `Iterable` of `boolean expressions`, like `[a, b, c]`, or an unpacked version
    of it, like `a, b, c`.
    :return: The `AND` expression created.
    """
    return get_env().expression_manager.And(*args)


def Or(*args: Union[BoolExpression, Iterable[BoolExpression]]) -> FNode:
    """
    Returns an disjunction of terms.
    This function has polymorphic n-arguments:
        - `Or(a,b,c)`
        - `Or([a,b,c])`
    Restriction: Arguments must be `boolean`

    :param *args: Either an `Iterable` of `boolean expressions`, like `[a, b, c]`, or an unpacked version
    of it, like `a, b, c`.
    :return: The `OR` expression created.
    """
    return get_env().expression_manager.Or(*args)


def Not(expression: BoolExpression) -> FNode:
    """
    Creates an expression of the form:
        `not expression`
    Restriction: `expression` must be of `boolean type`

    :param expression: The `boolean` expression of which the negation must be created.
    :return: The created `NOT` expression.
    """
    return get_env().expression_manager.Not(expression)


def Implies(left: BoolExpression, right: BoolExpression) -> FNode:
    """
    Creates an expression of the form:
        `left -> right`
    Restriction: `Left` and `Right` must be of `boolean type`

    :param left: The `boolean` expression acting as the premise of the `Implies`.
    :param right: The `boolean` expression acting as the implied part of the `Implies`.
    :return: The created `Implication`.
    """
    return get_env().expression_manager.Implies(left, right)


def Iff(left: BoolExpression, right: BoolExpression) -> FNode:
    """
    Creates an expression of the form:
        `left <-> right`
    Semantically, The expression is `True` only if `left` and `right` have the same value.
    Restriction: `Left` and `Right` must be of `boolean type`

    :param left: The `left` member of the `Iff expression`.
    :param right: The `right` member of the `Iff expression`.
    :return: The created `Iff` expression.
    """
    return get_env().expression_manager.Iff(left, right)


def Exists(
    expression: BoolExpression, *vars: "unified_planning.model.Variable"
) -> FNode:
    """
    Creates an expression of the form:
        `Exists (var[0]... var[n]) | expression`
    Restriction: expression must be of `boolean type` and
                vars must be of `Variable` type

    :param expression: The main expression of the `existential`. The expression should contain
        the given `variables`.
    :param *vars: All the `Variables` appearing in the `existential` expression.
    :return: The created `Existential` expression.
    """
    return get_env().expression_manager.Exists(expression, *vars)


def Forall(
    expression: BoolExpression, *vars: "unified_planning.model.Variable"
) -> FNode:
    """Creates an expression of the form:
        `Forall (var[0]... var[n]) | expression`
    Restriction: expression must be of `boolean type` and
                vars must be of `Variable` type

    :param expression: The main expression of the `universal` quantifier. The expression should contain
        the given `variables`.
    :param *vars: All the `Variables` appearing in the `universal` expression.
    :return: The created `Forall` expression.
    """
    return get_env().expression_manager.Forall(expression, *vars)


def FluentExp(
    fluent: "unified_planning.model.Fluent", params: Tuple[Expression, ...] = tuple()
) -> FNode:
    """
    Creates an expression for the given `fluent` and `parameters`.
    Restriction: `parameters type` must be compatible with the `Fluent` :func:`signature <unified_planning.model.Fluent.signature>`

    :param fluent: The `Fluent` that will be set as the `payload` of this expression.
    :param params: The expression acting as `parameters` for this `Fluent`; mainly the parameters will
        be :class:`Objects <unified_planning.model.Object>` (when the `FluentExp` is grounded) or :func:`Action parameters <unified_planning.model.Action.parameters>` (when the `FluentExp` is lifted).
    :return: The created `Fluent` Expression.
    """
    return get_env().expression_manager.FluentExp(fluent, params)

def Always(expression: BoolExpression) -> FNode:
    return get_env().expression_manager.Always(expression)

def Sometime(expression: BoolExpression) -> FNode:
    return get_env().expression_manager.Sometime(expression)

def Sometime_Before(*expression: BoolExpression) -> FNode:
    return get_env().expression_manager.Sometime_Before(*expression)

def Sometime_After(*expression: BoolExpression) -> FNode:
    return get_env().expression_manager.Sometime_After(*expression)

def At_Most_Once(expression: BoolExpression) -> FNode:
    return get_env().expression_manager.At_Most_Once(expression)

<<<<<<< HEAD
def ParameterExp(param: 'unified_planning.model.Parameter') -> FNode:
=======
def ParameterExp(param: "unified_planning.model.Parameter") -> FNode:
    """
    Returns an expression for the given :func:`Action parameter <unified_planning.model.Action.parameters>`.

    :param param: The `Parameter` that must be promoted to `FNode`.
    :return: The `FNode` containing the given `param` as his payload.
    """
>>>>>>> 4f55edac
    return get_env().expression_manager.ParameterExp(param)


def VariableExp(var: "unified_planning.model.Variable") -> FNode:
    """
    Returns an expression for the given `Variable`.

    :param var: The `Variable` that must be promoted to `FNode`.
    :return: The `FNode` containing the given `variable` as his payload.
    """
    return get_env().expression_manager.VariableExp(var)


def ObjectExp(obj: "unified_planning.model.Object") -> FNode:
    """
    Returns an expression for the given object.

    :param obj: The `Object` that must be promoted to `FNode`.
    :return: The `FNode` containing the given object as his payload.
    """
    return get_env().expression_manager.ObjectExp(obj)


def TimingExp(timing: "up.model.timing.Timing") -> "up.model.fnode.FNode":
    """
    Returns an expression for the given `Timing`.

    :param timing: The `Timing` that must be promoted to `FNode`.
    :return: The `FNode` containing the given `timing` as his payload.
    """
    return get_env().expression_manager.TimingExp(timing)


def TRUE() -> FNode:
    """Return the boolean constant `True`."""
    return get_env().expression_manager.TRUE()


def FALSE() -> FNode:
    """Return the boolean constant `False`."""
    return get_env().expression_manager.FALSE()


def Bool(value: bool) -> FNode:
    """
    Return a boolean constant.

    :param value: The boolean value that must be promoted to `FNode`.
    :return: The `FNode` containing the given `value` as his payload.
    """
    return get_env().expression_manager.Bool(value)


def Int(value: int) -> FNode:
    """
    Return an `int` constant.

    :param value: The integer that must be promoted to `FNode`.
    :return: The `FNode` containing the given `integer` as his payload.
    """
    return get_env().expression_manager.Int(value)


def Real(value: Fraction) -> FNode:
    """
    Return a `real` constant.

    :param value: The `Fraction` that must be promoted to `FNode`.
    :return: The `FNode` containing the given `value` as his payload.
    """
    return get_env().expression_manager.Real(value)


def Plus(*args: Union[Expression, Iterable[Expression]]) -> FNode:
    """
    Creates an expression of the form:
    `args[0] + ... + args[n]`

    :param *args: Either an `Iterable` of expressions, like `[a, b, 3]`, or an unpacked version
        of it, like `a, b, 3`.
    :return: The `PLUS` expression created. (like `a + b + 3`)
    """
    return get_env().expression_manager.Plus(*args)


def Minus(left: Expression, right: Expression) -> FNode:
    """
    Creates an expression of the form: `left - right`.

    :param left: The `Minus minuend`.
    :param right: The `Minus subtrahend`.
    :return: The created `Minus` expression.
    """
    return get_env().expression_manager.Minus(left, right)


def Times(*args: Union[Expression, Iterable[Expression]]) -> FNode:
    """
    Creates an expression of the form:
    `args[0] * ... * args[n]`

    :param *args: Either an `Iterable` of expressions, like `[a, b, 3]`, or an unpacked version
        of it, like `a, b, 3`.
    :return: The `TIMES` expression created. (like `a * b * 3`)
    """
    return get_env().expression_manager.Times(*args)


def Div(left: Expression, right: Expression) -> FNode:
    """
    Creates an expression of the form: `left / right`.

    :param left: The `Div dividend`.
    :param right: The `Div divisor`.
    :return: The created `DIV` expression.
    """
    return get_env().expression_manager.Div(left, right)


def LE(left: Expression, right: Expression) -> FNode:
    """
    Creates an expression of the form: `left <= right`.

    :param left: The left side of the `<=`.
    :param right: The right side of the `<=`.
    :return: The created `LE` expression.
    """
    return get_env().expression_manager.LE(left, right)


def GE(left: Expression, right: Expression) -> FNode:
    """
    Creates an expression of the form: `left >= right`.

    :param left: The left side of the `>=`.
    :param right: The right side of the `>=`.
    :return: The created `GE` expression.
    """
    return get_env().expression_manager.GE(left, right)


def LT(left: Expression, right: Expression) -> FNode:
    """
    Creates an expression of the form: `left < right`.

    :param left: The left side of the `<`.
    :param right: The right side of the `<`.
    :return: The created `LT` expression.
    """
    return get_env().expression_manager.LT(left, right)


def GT(left: Expression, right: Expression) -> FNode:
    """
    Creates an expression of the form: `left > right`.

    :param left: The left side of the `>`.
    :param right: The right side of the `>`.
    :return: The created `GT` expression.
    """
    return get_env().expression_manager.GT(left, right)


def Equals(left: Expression, right: Expression) -> FNode:
    """
    Creates an expression of the form: `left == right`.

    NOTE: Is not valid for boolean expression, for those use `Iff`.

    :param left: The left side of the `==`.
    :param right: The right side of the `==`.
    :return: The created `Equals` expression.
    """
    return get_env().expression_manager.Equals(left, right)


def BoolType() -> unified_planning.model.types.Type:
    """Returns the global environment's boolean type."""
    return get_env().type_manager.BoolType()


def IntType(
    lower_bound: int = None, upper_bound: int = None
) -> unified_planning.model.types.Type:
    """
    Returns the `integer` type defined in the global environment with the given `bounds`.
    If the type already exists, it is returned, otherwise it is created and returned.

    :param lower_bound: The integer used as this type's `lower bound`.
    :param upper_bound: The integer used as this type's `upper bound`.
    :return: The retrieved or created type.
    """
    return get_env().type_manager.IntType(lower_bound, upper_bound)


def RealType(
    lower_bound: Fraction = None, upper_bound: Fraction = None
) -> unified_planning.model.types.Type:
    """
    Returns the `real` type defined in the global environment with the given `bounds`.
    If the type already exists, it is returned, otherwise it is created and returned.

    :param lower_bound: The `Fraction` used as this type's `lower bound`.
    :param upper_bound: The `Fraction` used as this type's `upper bound`.
    :return: The retrieved or created `type`.
    """
    return get_env().type_manager.RealType(lower_bound, upper_bound)


def UserType(
    name: str, father: Optional[Type] = None
) -> unified_planning.model.types.Type:
    """
    Returns the user type defined in the global environment with the given `name` and `father`.
    If the type already exists, it is returned, otherwise it is created and returned.

    :param name: The name of this `user type`.
    :param father: The user type that must be set as the `father` for the created `type`.
    :return:  The retrieved or created `type`.
    """
    return get_env().type_manager.UserType(name, father)


def OneshotPlanner(
    *,
    name: Optional[str] = None,
    names: Optional[List[str]] = None,
    params: Union[Dict[str, str], List[Dict[str, str]]] = None,
    problem_kind: ProblemKind = ProblemKind(),
    optimality_guarantee: Optional[Union["up.engines.OptimalityGuarantee", str]] = None,
) -> Engine:
    """
    Returns a oneshot planner. There are three ways to call this method:
    - using 'name' (the name of a specific planner) and 'params' (planner dependent options).
      e.g. OneshotPlanner(name='tamer', params={'heuristic': 'hadd'})
    - using 'names' (list of specific planners name) and 'params' (list of
      planner dependent options) to get a Parallel engine.
      e.g. OneshotPlanner(names=['tamer', 'tamer'],
                          params=[{'heuristic': 'hadd'}, {'heuristic': 'hmax'}])
    - using 'problem_kind' and 'optimality_guarantee'.
          e.g. OneshotPlanner(problem_kind=problem.kind, optimality_guarantee=SOLVED_OPTIMALLY)
    """
    return get_env().factory.OneshotPlanner(
        name=name,
        names=names,
        params=params,
        problem_kind=problem_kind,
        optimality_guarantee=optimality_guarantee,
    )


def PlanValidator(
    *,
    name: Optional[str] = None,
    names: Optional[List[str]] = None,
    params: Union[Dict[str, str], List[Dict[str, str]]] = None,
    problem_kind: ProblemKind = ProblemKind(),
    plan_kind: Optional[Union["up.plans.PlanKind", str]] = None,
) -> Engine:
    """
    Returns a plan validator. There are three ways to call this method:
    - using 'name' (the name of a specific plan validator) and 'params'
      (plan validator dependent options).
      e.g. PlanValidator(name='tamer', params={'opt': 'val'})
    - using 'names' (list of specific plan validators name) and 'params' (list of
      plan validators dependent options) to get a Parallel engine.
      e.g. PlanValidator(names=['tamer', 'tamer'],
                         params=[{'opt1': 'val1'}, {'opt2': 'val2'}])
    - using 'problem_kind' and 'plan_kind' parameters.
      e.g. PlanValidator(problem_kind=problem.kind, plan_kind=plan.kind)
    """
    return get_env().factory.PlanValidator(
        name=name,
        names=names,
        params=params,
        problem_kind=problem_kind,
        plan_kind=plan_kind,
    )


def Compiler(
    *,
    name: Optional[str] = None,
    names: Optional[List[str]] = None,
    params: Union[Dict[str, str], List[Dict[str, str]]] = None,
    problem_kind: ProblemKind = ProblemKind(),
    compilation_kind: Optional[Union["up.engines.CompilationKind", str]] = None,
    compilation_kinds: Optional[List[Union["up.engines.CompilationKind", str]]] = None,
) -> "up.engines.engine.Engine":
    """
    Returns a Compiler or a pipeline of Compilers.

    To get a Compiler there are two ways to call this method:
    - using 'name' (the name of a specific compiler) and 'params'
      (compiler dependent options).
      e.g. Compiler(name='tamer', params={'opt': 'val'})
    - using 'problem_kind' and 'compilation_kind' parameters.
      e.g. Compiler(problem_kind=problem.kind, compilation_kind=GROUNDING)

    To get a pipeline of Compilers there are two ways to call this method:
    - using 'names' (the names of the specific compilers), 'params'
      (compilers dependent options) and 'compilation_kinds'.
      e.g. Compiler(names=['up_quantifiers_remover', 'up_grounder'],
                    params=[{'opt1': 'val1'}, {'opt2': 'val2'}],
                    compilation_kinds=[QUANTIFIERS_REMOVING, GROUNDING])
    - using 'problem_kind' and 'compilation_kinds' parameters.
      e.g. Compiler(problem_kind=problem.kind,
                    compilation_kinds=[QUANTIFIERS_REMOVING, GROUNDING])
    """
    return get_env().factory.Compiler(
        name=name,
        names=names,
        params=params,
        problem_kind=problem_kind,
        compilation_kind=compilation_kind,
        compilation_kinds=compilation_kinds,
    )


def Simulator(
    problem: "up.model.AbstractProblem",
    *,
    name: Optional[str] = None,
    params: Union[Dict[str, str], List[Dict[str, str]]] = None,
) -> "up.engines.engine.Engine":
    """
    Returns a Simulator. There are two ways to call this method:
    - using 'problem_kind' through the problem field.
        e.g. Simulator(problem)
    - using 'name' (the name of a specific simulator) and eventually some 'params'
        (simulator dependent options).
        e.g. Simulator(problem, name='sequential_simulator')
    """
    return get_env().factory.Simulator(problem=problem, name=name, params=params)


def Replanner(
    problem: "up.model.AbstractProblem",
    *,
    name: Optional[str] = None,
    params: Union[Dict[str, str], List[Dict[str, str]]] = None,
    optimality_guarantee: Optional[Union["up.engines.OptimalityGuarantee", str]] = None,
) -> "up.engines.engine.Engine":
    """
    Returns a Replanner. There are two ways to call this method:
    - using 'problem' (with its kind) and 'optimality_guarantee' parameters.
      e.g. Replanner(problem, optimality_guarantee=SOLVED_OPTIMALLY)
    - using 'name' (the name of a specific replanner) and 'params'
      (replanner dependent options).
      e.g. Replanner(problem, name='replanner[tamer]')
    """
    return get_env().factory.Replanner(
        problem=problem,
        name=name,
        params=params,
        optimality_guarantee=optimality_guarantee,
    )


def print_engines_info(stream: IO[str] = sys.stdout, full_credits: bool = False):
    get_env().factory.print_engines_info(stream, full_credits)


def set_credits_stream(stream: Optional[IO[str]]):
    get_env().credits_stream = stream<|MERGE_RESOLUTION|>--- conflicted
+++ resolved
@@ -26,6 +26,7 @@
 from typing import IO, Iterable, List, Union, Dict, Tuple, Optional
 from fractions import Fraction
 
+
 def And(*args: Union[BoolExpression, Iterable[BoolExpression]]) -> FNode:
     """
     Returns a conjunction of terms.
@@ -157,17 +158,7 @@
 def At_Most_Once(expression: BoolExpression) -> FNode:
     return get_env().expression_manager.At_Most_Once(expression)
 
-<<<<<<< HEAD
 def ParameterExp(param: 'unified_planning.model.Parameter') -> FNode:
-=======
-def ParameterExp(param: "unified_planning.model.Parameter") -> FNode:
-    """
-    Returns an expression for the given :func:`Action parameter <unified_planning.model.Action.parameters>`.
-
-    :param param: The `Parameter` that must be promoted to `FNode`.
-    :return: The `FNode` containing the given `param` as his payload.
-    """
->>>>>>> 4f55edac
     return get_env().expression_manager.ParameterExp(param)
 
 
